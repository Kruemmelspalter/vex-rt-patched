#![no_std]
#![no_main]

extern crate alloc;

use core::time::Duration;

use alloc::format;
use vex_rt::prelude::*;

struct DriveTrain {
    left_motor: Motor,
    right_motor: Motor,
}

impl DriveTrain {
    fn spin(&mut self, velocity: i8) {
        self.left_motor.move_i8(velocity).unwrap();
        self.right_motor.move_i8(velocity).unwrap();
    }
}

struct ControllerBot {
    controller: Controller,
    drive_train: DriveTrain,
}

impl Robot for ControllerBot {
    fn new(p: Peripherals) -> Self {
<<<<<<< HEAD
        ClawBot {
            controller: Mutex::new(p.master_controller),
            drive_train: Mutex::new(DriveTrain {
                left_motor: p.port01.into_motor(Gearset::EighteenToOne, false).unwrap(),
                right_motor: p.port02.into_motor(Gearset::EighteenToOne, true).unwrap(),
            }),
=======
        ControllerBot {
            controller: p.master_controller,
            drive_train: DriveTrain {
                left_motor: p
                    .port01
                    .into_motor(Gearset::EighteenToOne, EncoderUnits::Degrees, false)
                    .unwrap(),
                right_motor: p
                    .port02
                    .into_motor(Gearset::EighteenToOne, EncoderUnits::Degrees, true)
                    .unwrap(),
            },
>>>>>>> b6ab2eba
        }
    }

    fn opcontrol(&mut self, ctx: Context) {
        let mut l = Loop::new(Duration::from_millis(10));

        loop {
            let velocity = self.controller.left_stick.get_x().unwrap();
            self.controller
                .screen
                .print(0, 0, &format!("Vel: {:<4}", velocity));
            self.drive_train.spin(velocity);

            select! {
                _ = ctx.done() => break,
                _ = l.select() => continue,
            }
        }
    }

    fn disabled(&mut self, _ctx: Context) {
        self.drive_train.spin(0);
        self.controller.screen.clear();
    }

    fn initialize(&mut self, _ctx: Context) {
        self.controller.screen.clear();
        println!("level: {}", self.controller.get_battery_level().unwrap());
        println!(
            "capacity: {}",
            self.controller.get_battery_capacity().unwrap()
        );
    }
}

entry!(ControllerBot);<|MERGE_RESOLUTION|>--- conflicted
+++ resolved
@@ -27,27 +27,18 @@
 
 impl Robot for ControllerBot {
     fn new(p: Peripherals) -> Self {
-<<<<<<< HEAD
-        ClawBot {
-            controller: Mutex::new(p.master_controller),
-            drive_train: Mutex::new(DriveTrain {
-                left_motor: p.port01.into_motor(Gearset::EighteenToOne, false).unwrap(),
-                right_motor: p.port02.into_motor(Gearset::EighteenToOne, true).unwrap(),
-            }),
-=======
         ControllerBot {
             controller: p.master_controller,
             drive_train: DriveTrain {
                 left_motor: p
                     .port01
-                    .into_motor(Gearset::EighteenToOne, EncoderUnits::Degrees, false)
+                    .into_motor(Gearset::EighteenToOne, false)
                     .unwrap(),
                 right_motor: p
                     .port02
-                    .into_motor(Gearset::EighteenToOne, EncoderUnits::Degrees, true)
+                    .into_motor(Gearset::EighteenToOne, true)
                     .unwrap(),
             },
->>>>>>> b6ab2eba
         }
     }
 
