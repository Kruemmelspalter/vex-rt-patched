--- conflicted
+++ resolved
@@ -28,17 +28,10 @@
 impl Robot for SerialBot {
     fn new(peripherals: Peripherals) -> Self {
         Self {
-<<<<<<< HEAD
-            interface: Mutex::new(Interface {
-                out_port: peripherals.port01.into_serial(BAUDRATES[0]).unwrap(),
-                in_port: peripherals.port02.into_serial(BAUDRATES[0]).unwrap(),
-            }),
-=======
             interface: Interface {
                 out_port: peripherals.port01.into_serial(BAUDRATES[0]).unwrap(),
                 in_port: peripherals.port02.into_serial(BAUDRATES[0]).unwrap(),
             },
->>>>>>> b6ab2eba
         }
     }
 
