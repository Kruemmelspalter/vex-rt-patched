--- conflicted
+++ resolved
@@ -13,17 +13,10 @@
     fn new(left_drive_port: SmartPort, right_drive_port: SmartPort) -> Self {
         Self {
             left_drive: left_drive_port
-<<<<<<< HEAD
                 .into_motor(Gearset::EighteenToOne, true)
                 .unwrap(),
             right_drive: right_drive_port
                 .into_motor(Gearset::EighteenToOne, false)
-=======
-                .into_motor(Gearset::EighteenToOne, EncoderUnits::Degrees, true)
-                .unwrap(),
-            right_drive: right_drive_port
-                .into_motor(Gearset::EighteenToOne, EncoderUnits::Degrees, false)
->>>>>>> b6ab2eba
                 .unwrap(),
         }
     }
