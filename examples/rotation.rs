--- conflicted
+++ resolved
@@ -33,14 +33,10 @@
         let mut l = Loop::new(Duration::from_millis(20));
 
         loop {
-<<<<<<< HEAD
-            println!("{:?}", drive_train.rotation_sensor.get_position().unwrap());
-=======
             println!(
-                "{}",
+                "{:?}",
                 self.drive_train.rotation_sensor.get_position().unwrap()
             );
->>>>>>> b6ab2eba
 
             select! {
                 _ = ctx.done() => break,
